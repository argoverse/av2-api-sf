--- conflicted
+++ resolved
@@ -88,16 +88,9 @@
             cuboid_mode: Cuboid parameterization mode. Defaults to (N,7) tensor.
 
         Returns:
-<<<<<<< HEAD
-            (N,K) tensor of cuboids with the specified cuboid_mode parameterization.
-
-        Raises:
-            NotImplementedError: if cuboid mode isnt XYZLWHT
-=======
             (N,K) Tensor of cuboids with the specified cuboid_mode parameterization.
         Raises:
             NotImplementedError: Raised if the cuboid mode is not supported.
->>>>>>> cb8bcd86
         """
         xyzlwh_qwxyz = tensor_from_frame(self._frame, list(XYZLWH_QWXYZ_COLUMN_NAMES))
         if cuboid_mode == CuboidMode.XYZLWH_YAW:
