"""Pytorch detection dataloader utilities."""

from __future__ import annotations

from dataclasses import dataclass
<<<<<<< HEAD
from enum import Enum, unique
from functools import cached_property
from typing import Dict, Final, List, Optional, Tuple
=======
from enum import Enum
from functools import cached_property
from typing import Final, List, Optional, Tuple
>>>>>>> bf1ef2a6

import fsspec.asyn
import numpy as np
import pandas as pd
import torch
<<<<<<< HEAD
from ab2.evaluation.scene_flow.constants import CATEGORY_MAP
from kornia.geometry.conversions import convert_points_from_homogeneous, convert_points_to_homogeneous
=======
from kornia.geometry.conversions import euler_from_quaternion
>>>>>>> bf1ef2a6
from kornia.geometry.liegroup import Se3, So3
from kornia.geometry.quaternion import Quaternion
from torch import BoolTensor, ByteTensor, FloatTensor, Tensor

import av2._r as rust
from av2.datasets.sensor.constants import AnnotationCategories
from av2.geometry.se3 import SE3
from av2.map.map_api import ArgoverseStaticMap
from av2.structures.cuboid import Cuboid, CuboidList
from av2.utils.typing import NDArrayBool, NDArrayByte, NDArrayFloat

MAX_STR_LEN: Final[int] = 32

# Cuboids represented as (x,y,z) in meters, (l,w,h) in meters, and theta (in radians).
CUBOID_XYZLWHT_COLUMN_NAMES: Final = (
    "tx_m",
    "ty_m",
    "tz_m",
    "length_m",
    "width_m",
    "height_m",
    "qw",
    "qx",
    "qy",
    "qz",
)
DEFAULT_LIDAR_TENSOR_FIELDS: Final = ("x", "y", "z", "intensity")
QUAT_WXYZ_FIELDS: Final = ("qw", "qx", "qy", "qz")
TRANSLATION_FIELDS: Final = ("tx_m", "ty_m", "tz_m")


<<<<<<< HEAD
@unique
class OrientationMode(str, Enum):
    """Orientation (pose) modes for the ground truth annotations."""
=======
class CuboidMode(str, Enum):
    """Cuboid parameterization modes."""
>>>>>>> bf1ef2a6

    # (x,y,z) translation (meters),
    # (l,w,h) extents (meters),
    # (t,) theta counter-clockwise rotation from the x-axis (in radians).
    XYZLWHT = "XYZLWHT"


@dataclass(frozen=True)
class Cuboids:
    """Cuboid representation for objects in the scene.

    Args:
        _frame: Dataframe containing the annotations and their attributes.
    """

    _frame: pd.DataFrame

    @cached_property
    def as_tensor(self, cuboid_mode: CuboidMode = CuboidMode.XYZLWHT) -> Tensor:
        """Return object cuboids as an (N,K) tensor.

<<<<<<< HEAD
    @property
    def track_uuids(self) -> List[str]:
        """Return the unique track identifiers."""
        category_names: List[str] = self.dataframe["track_uuid"].to_list()
        return category_names

    def as_tensor(
        self,
        field_ordering: Tuple[str, ...] = DEFAULT_ANNOTATIONS_TENSOR_FIELDS,
        dtype: torch.dtype = torch.float32,
    ) -> Tensor:
        """Return the annotations as a tensor.

        Args:
            field_ordering: Feature ordering for the tensor.
            dtype: Target datatype for casting.
=======
        Notation:
            N: Number of objects.
            K: Length of the cuboid mode parameterization.

        Args:
            cuboid_mode: Cuboid parameterization mode. Defaults to (N,7) tensor.
>>>>>>> bf1ef2a6

        Returns:
            (N,K) tensor of cuboids with the specified cuboid_mode parameterization.
        """
<<<<<<< HEAD
        dataframe_npy = self.dataframe.loc[:, list(field_ordering)].to_numpy()
        return torch.as_tensor(dataframe_npy, dtype=dtype)
=======
        if cuboid_mode == CuboidMode.XYZLWHT:
            cuboids_qwxyz = tensor_from_frame(self._frame, list(CUBOID_XYZLWHT_COLUMN_NAMES))
            quat_wxyz = cuboids_qwxyz[:, 6:10]
            w, x, y, z = quat_wxyz[:, 0], quat_wxyz[:, 1], quat_wxyz[:, 2], quat_wxyz[:, 3]
            _, _, yaw = euler_from_quaternion(w, x, y, z)
            return torch.concat([cuboids_qwxyz[:, :6], yaw[:, None]], dim=-1)
        else:
            raise NotImplementedError("{orientation_mode} orientation mode is not implemented.")

    @cached_property
    def category_names(self) -> List[str]:
        """Return the object category names."""
        category_names: List[str] = self._frame["category"].to_list()
        return category_names

    @cached_property
    def track_uuids(self) -> List[str]:
        """Return the unique track identifiers."""
        category_names: List[str] = self._frame["track_uuid"].to_list()
        return category_names
>>>>>>> bf1ef2a6


@dataclass(frozen=True)
class Sweep:
    """Stores the annotations and lidar for one sweep.

    Notation:
        N: Number of lidar points.

    Args:
        city_SE3_ego: Rigid transformation describing the city pose of the ego-vehicle.
        lidar_xyzi: (N,4) Tensor of lidar points containing (x,y,z) in meters and intensity (i).
        sweep_uuid: Log id and nanosecond timestamp (unique identifier).
<<<<<<< HEAD
        is_ground: Tensor of boolean values indicatind which points belong to the ground
=======
        cuboids: Cuboids representing objects in the scene.
>>>>>>> bf1ef2a6
    """

    city_SE3_ego: Se3
    lidar_xyzi: Tensor
    sweep_uuid: Tuple[str, int]
<<<<<<< HEAD
    is_ground: Optional[Tensor] = None

    @classmethod
    def from_rust(cls, sweep: rust.Sweep, avm: Optional[ArgoverseStaticMap] = None) -> Sweep:
        """Build a sweep from the Rust backend."""
        if sweep.annotations is not None:
            annotations = Annotations(dataframe=sweep.annotations.to_pandas())
        else:
            annotations = None
        city_SE3_ego = frame_to_SE3(frame=sweep.city_pose.to_pandas())
        lidar_xyzi = frame_to_tensor(sweep.lidar.to_pandas())

        if avm is not None:
            pcl_ego = lidar_xyzi[:, :3]
            pcl_city_1 = apply_se3(city_SE3_ego, pcl_ego)
            is_ground = torch.from_numpy(avm.get_ground_points_boolean(pcl_city_1.numpy()).astype(bool))
        else:
            is_ground = None

        return cls(
            annotations=annotations,
            city_SE3_ego=city_SE3_ego,
            lidar_xyzi=lidar_xyzi,
            sweep_uuid=sweep.sweep_uuid,
            is_ground=is_ground,
        )
=======
    cuboids: Optional[Cuboids]

    @classmethod
    def from_rust(cls, sweep: rust.Sweep) -> Sweep:
        """Build a sweep from the Rust backend.

        Args:
            sweep: Sweep object from the Rust backend dataloader.

        Returns:
            Sweep object.
        """
        cuboids = Cuboids(_frame=sweep.annotations.to_pandas())
        city_SE3_ego = SE3_from_frame(frame=sweep.city_pose.to_pandas())
        lidar_xyzi = tensor_from_frame(sweep.lidar.to_pandas(), list(DEFAULT_LIDAR_TENSOR_FIELDS))
        return cls(city_SE3_ego=city_SE3_ego, lidar_xyzi=lidar_xyzi, sweep_uuid=sweep.sweep_uuid, cuboids=cuboids)
>>>>>>> bf1ef2a6


def tensor_from_frame(frame: pd.DataFrame, columns: List[str]) -> Tensor:
    """Build lidar `torch` tensor from `pandas` dataframe.

    Notation:
        N: Number of rows.
        K: Number of columns.

    Args:
        frame: (N,K) Pandas DataFrame containing N rows with K columns.
        columns: List of DataFrame columns.

    Returns:
        (N,K) tensor containing the frame data.
    """
    frame_npy = frame.loc[:, columns].to_numpy().astype(np.float32)
    return torch.as_tensor(frame_npy)


<<<<<<< HEAD
@dataclass(frozen=True)
class Flow:
    """Models scene flow pseudolabels for a LiDARSweep.

       Scene Flow pseudolabels come from the relative motion of all tracked objects
       between two sweeps.


    Args:
        flow: (N,3) Motion vectors (x,y,z) in meters.
        valid: (N,1) 1 if the flow was succesfuly estimated for that point 0 otherwise
        classes: (N,1) the semantic object class of each point (0 is background)
        ego_motion: SE3 the motion of the vehicle between the two sweeps
    """

    flow: FloatTensor
    valid: BoolTensor
    classes: ByteTensor
    dynamic: BoolTensor

    def __len__(self) -> int:
        """Return the number of LiDAR returns in the aggregated sweep."""
        return int(self.flow.shape[0]) if self.flow is not None else 0

    @classmethod
    def from_sweep_pair(cls, sweeps: Tuple[Sweep, Sweep]) -> Flow:
        """Create flow object from a pair of Sweeps."""
        poses = [sweep.city_SE3_ego for sweep in sweeps]
        ego1_SE3_ego0 = poses[1].inverse() * poses[0]
        if sweeps[0].annotations is None or sweeps[1].annotations is None:
            raise ValueError("Can only create flow from sweeps with annotations")
        else:
            annotations: List[Annotations] = [sweeps[0].annotations, sweeps[1].annotations]

        cuboids = [annotations_to_id_cuboid_map(anno) for anno in annotations]
        pcs = [sweep.lidar_xyzi[:, :3] for sweep in sweeps]

        rigid_flow = (apply_se3(ego1_SE3_ego0, pcs[0]) - pcs[0]).float().detach()
        flow = rigid_flow.clone()

        valid = torch.ones(len(pcs[0]), dtype=torch.bool)
        classes = torch.zeros(len(pcs[0]), dtype=torch.uint8)

        for id in cuboids[0]:
            c0 = cuboids[0][id]
            c0.length_m += 0.2  # the bounding boxes are a little too tight and some points are missed
            c0.width_m += 0.2
            obj_pts, obj_mask = [torch.from_numpy(arr) for arr in c0.compute_interior_points(pcs[0].numpy())]
            classes[obj_mask] = CATEGORY_MAP[str(c0.category)]

            if id in cuboids[1]:
                c1 = cuboids[1][id]
                c1_SE3_c0 = c1.dst_SE3_object.compose(c0.dst_SE3_object.inverse())
                obj_flow = torch.from_numpy(c1_SE3_c0.transform_point_cloud(obj_pts.numpy())) - obj_pts
                flow[obj_mask] = (obj_flow.float()).detach()
            else:
                valid[obj_mask] = 0

        dynamic = ((flow - rigid_flow) ** 2).sum(-1).sqrt() >= 0.05

        return cls(
            flow=torch.FloatTensor(flow),
            valid=torch.BoolTensor(valid),
            classes=torch.ByteTensor(classes),
            dynamic=torch.BoolTensor(dynamic),
        )


@torch.no_grad()
def frame_to_SE3(frame: pd.DataFrame) -> Se3:
=======
def SE3_from_frame(frame: pd.DataFrame) -> Se3:
>>>>>>> bf1ef2a6
    """Build SE(3) object from `pandas` DataFrame.

    Notation:
        N: Number of rigid transformations.

    Args:
        frame: (N,4) Pandas DataFrame containing quaternion coefficients.

    Returns:
        Kornia Se3 object representing a (N,4,4) tensor of homogeneous transformations.
    """
    quaternion_npy = frame.loc[0, list(QUAT_WXYZ_FIELDS)].to_numpy().astype(float)
    quat_wxyz = Quaternion(torch.as_tensor(quaternion_npy, dtype=torch.float32))
    rotation = So3(quat_wxyz)

    translation_npy = frame.loc[0, list(TRANSLATION_FIELDS)].to_numpy().astype(np.float32)
    translation = torch.as_tensor(translation_npy, dtype=torch.float32)
    dst_SE3_src = Se3(rotation[None], translation[None])
    dst_SE3_src.rotation._q.requires_grad_(False)
    dst_SE3_src.translation.requires_grad_(False)
    return dst_SE3_src


def annotations_to_id_cuboid_map(annotations: Annotations) -> Dict[str, Cuboid]:
    """Create a mapping between track UUIDs and cuboids.

    Args:
        annotations: the annotations to transform into cuboids

    Returns:
        A dict with the UUIDs as keys and the coresponding cuboids as values.
    """
    ids = annotations.dataframe.track_uuid.to_numpy()
    annotations_df_with_ts = annotations.dataframe.assign(timestamp_ns=None)
    cuboid_list = CuboidList.from_dataframe(annotations_df_with_ts)

    cuboids_and_ids = dict(zip(ids, cuboid_list.cuboids))
    return cuboids_and_ids


def apply_se3(se3: Se3, pts: Tensor) -> Tensor:
    """Apply an Se3 transformation to a tensor of points (N x 3)."""
    mat = se3.matrix()
    if len(mat.shape) > len(pts.shape):
        mat = mat.squeeze()
    return convert_points_from_homogeneous(convert_points_to_homogeneous(pts) @ mat.T)<|MERGE_RESOLUTION|>--- conflicted
+++ resolved
@@ -3,26 +3,20 @@
 from __future__ import annotations
 
 from dataclasses import dataclass
-<<<<<<< HEAD
 from enum import Enum, unique
 from functools import cached_property
 from typing import Dict, Final, List, Optional, Tuple
-=======
-from enum import Enum
-from functools import cached_property
-from typing import Final, List, Optional, Tuple
->>>>>>> bf1ef2a6
 
 import fsspec.asyn
 import numpy as np
 import pandas as pd
 import torch
-<<<<<<< HEAD
 from ab2.evaluation.scene_flow.constants import CATEGORY_MAP
-from kornia.geometry.conversions import convert_points_from_homogeneous, convert_points_to_homogeneous
-=======
-from kornia.geometry.conversions import euler_from_quaternion
->>>>>>> bf1ef2a6
+from kornia.geometry.conversions import (
+    convert_points_from_homogeneous,
+    convert_points_to_homogeneous,
+    euler_from_quaternion,
+)
 from kornia.geometry.liegroup import Se3, So3
 from kornia.geometry.quaternion import Quaternion
 from torch import BoolTensor, ByteTensor, FloatTensor, Tensor
@@ -54,14 +48,8 @@
 TRANSLATION_FIELDS: Final = ("tx_m", "ty_m", "tz_m")
 
 
-<<<<<<< HEAD
-@unique
-class OrientationMode(str, Enum):
-    """Orientation (pose) modes for the ground truth annotations."""
-=======
 class CuboidMode(str, Enum):
     """Cuboid parameterization modes."""
->>>>>>> bf1ef2a6
 
     # (x,y,z) translation (meters),
     # (l,w,h) extents (meters),
@@ -83,39 +71,19 @@
     def as_tensor(self, cuboid_mode: CuboidMode = CuboidMode.XYZLWHT) -> Tensor:
         """Return object cuboids as an (N,K) tensor.
 
-<<<<<<< HEAD
-    @property
-    def track_uuids(self) -> List[str]:
-        """Return the unique track identifiers."""
-        category_names: List[str] = self.dataframe["track_uuid"].to_list()
-        return category_names
-
-    def as_tensor(
-        self,
-        field_ordering: Tuple[str, ...] = DEFAULT_ANNOTATIONS_TENSOR_FIELDS,
-        dtype: torch.dtype = torch.float32,
-    ) -> Tensor:
-        """Return the annotations as a tensor.
-
-        Args:
-            field_ordering: Feature ordering for the tensor.
-            dtype: Target datatype for casting.
-=======
         Notation:
             N: Number of objects.
             K: Length of the cuboid mode parameterization.
 
         Args:
             cuboid_mode: Cuboid parameterization mode. Defaults to (N,7) tensor.
->>>>>>> bf1ef2a6
 
         Returns:
             (N,K) tensor of cuboids with the specified cuboid_mode parameterization.
+
+        Raises:
+            NotImplementedError: if cuboid mode isnt XYZLWHT
         """
-<<<<<<< HEAD
-        dataframe_npy = self.dataframe.loc[:, list(field_ordering)].to_numpy()
-        return torch.as_tensor(dataframe_npy, dtype=dtype)
-=======
         if cuboid_mode == CuboidMode.XYZLWHT:
             cuboids_qwxyz = tensor_from_frame(self._frame, list(CUBOID_XYZLWHT_COLUMN_NAMES))
             quat_wxyz = cuboids_qwxyz[:, 6:10]
@@ -136,7 +104,6 @@
         """Return the unique track identifiers."""
         category_names: List[str] = self._frame["track_uuid"].to_list()
         return category_names
->>>>>>> bf1ef2a6
 
 
 @dataclass(frozen=True)
@@ -150,28 +117,26 @@
         city_SE3_ego: Rigid transformation describing the city pose of the ego-vehicle.
         lidar_xyzi: (N,4) Tensor of lidar points containing (x,y,z) in meters and intensity (i).
         sweep_uuid: Log id and nanosecond timestamp (unique identifier).
-<<<<<<< HEAD
         is_ground: Tensor of boolean values indicatind which points belong to the ground
-=======
         cuboids: Cuboids representing objects in the scene.
->>>>>>> bf1ef2a6
     """
 
     city_SE3_ego: Se3
     lidar_xyzi: Tensor
     sweep_uuid: Tuple[str, int]
-<<<<<<< HEAD
+    cuboids: Optional[Cuboids]
     is_ground: Optional[Tensor] = None
 
     @classmethod
     def from_rust(cls, sweep: rust.Sweep, avm: Optional[ArgoverseStaticMap] = None) -> Sweep:
         """Build a sweep from the Rust backend."""
         if sweep.annotations is not None:
-            annotations = Annotations(dataframe=sweep.annotations.to_pandas())
-        else:
-            annotations = None
-        city_SE3_ego = frame_to_SE3(frame=sweep.city_pose.to_pandas())
-        lidar_xyzi = frame_to_tensor(sweep.lidar.to_pandas())
+            cuboids = Cuboids(_frame=sweep.annotations.to_pandas())
+        else:
+            cuboids = None
+
+        city_SE3_ego = SE3_from_frame(frame=sweep.city_pose.to_pandas())
+        lidar_xyzi = tensor_from_frame(sweep.lidar.to_pandas(), list(DEFAULT_LIDAR_TENSOR_FIELDS))
 
         if avm is not None:
             pcl_ego = lidar_xyzi[:, :3]
@@ -181,30 +146,12 @@
             is_ground = None
 
         return cls(
-            annotations=annotations,
             city_SE3_ego=city_SE3_ego,
             lidar_xyzi=lidar_xyzi,
             sweep_uuid=sweep.sweep_uuid,
             is_ground=is_ground,
+            cuboids=cuboids,
         )
-=======
-    cuboids: Optional[Cuboids]
-
-    @classmethod
-    def from_rust(cls, sweep: rust.Sweep) -> Sweep:
-        """Build a sweep from the Rust backend.
-
-        Args:
-            sweep: Sweep object from the Rust backend dataloader.
-
-        Returns:
-            Sweep object.
-        """
-        cuboids = Cuboids(_frame=sweep.annotations.to_pandas())
-        city_SE3_ego = SE3_from_frame(frame=sweep.city_pose.to_pandas())
-        lidar_xyzi = tensor_from_frame(sweep.lidar.to_pandas(), list(DEFAULT_LIDAR_TENSOR_FIELDS))
-        return cls(city_SE3_ego=city_SE3_ego, lidar_xyzi=lidar_xyzi, sweep_uuid=sweep.sweep_uuid, cuboids=cuboids)
->>>>>>> bf1ef2a6
 
 
 def tensor_from_frame(frame: pd.DataFrame, columns: List[str]) -> Tensor:
@@ -225,7 +172,6 @@
     return torch.as_tensor(frame_npy)
 
 
-<<<<<<< HEAD
 @dataclass(frozen=True)
 class Flow:
     """Models scene flow pseudolabels for a LiDARSweep.
@@ -255,12 +201,12 @@
         """Create flow object from a pair of Sweeps."""
         poses = [sweep.city_SE3_ego for sweep in sweeps]
         ego1_SE3_ego0 = poses[1].inverse() * poses[0]
-        if sweeps[0].annotations is None or sweeps[1].annotations is None:
+        if sweeps[0].cuboids is None or sweeps[1].cuboids is None:
             raise ValueError("Can only create flow from sweeps with annotations")
         else:
-            annotations: List[Annotations] = [sweeps[0].annotations, sweeps[1].annotations]
-
-        cuboids = [annotations_to_id_cuboid_map(anno) for anno in annotations]
+            cuboids: List[Cuboids] = [sweeps[0].cuboids, sweeps[1].cuboids]
+
+        cuboid_maps = [cuboids_to_id_cuboid_map(cubs) for cubs in cuboids]
         pcs = [sweep.lidar_xyzi[:, :3] for sweep in sweeps]
 
         rigid_flow = (apply_se3(ego1_SE3_ego0, pcs[0]) - pcs[0]).float().detach()
@@ -269,15 +215,15 @@
         valid = torch.ones(len(pcs[0]), dtype=torch.bool)
         classes = torch.zeros(len(pcs[0]), dtype=torch.uint8)
 
-        for id in cuboids[0]:
-            c0 = cuboids[0][id]
+        for id in cuboid_maps[0]:
+            c0 = cuboid_maps[0][id]
             c0.length_m += 0.2  # the bounding boxes are a little too tight and some points are missed
             c0.width_m += 0.2
             obj_pts, obj_mask = [torch.from_numpy(arr) for arr in c0.compute_interior_points(pcs[0].numpy())]
             classes[obj_mask] = CATEGORY_MAP[str(c0.category)]
 
-            if id in cuboids[1]:
-                c1 = cuboids[1][id]
+            if id in cuboid_maps[1]:
+                c1 = cuboid_maps[1][id]
                 c1_SE3_c0 = c1.dst_SE3_object.compose(c0.dst_SE3_object.inverse())
                 obj_flow = torch.from_numpy(c1_SE3_c0.transform_point_cloud(obj_pts.numpy())) - obj_pts
                 flow[obj_mask] = (obj_flow.float()).detach()
@@ -294,11 +240,7 @@
         )
 
 
-@torch.no_grad()
-def frame_to_SE3(frame: pd.DataFrame) -> Se3:
-=======
 def SE3_from_frame(frame: pd.DataFrame) -> Se3:
->>>>>>> bf1ef2a6
     """Build SE(3) object from `pandas` DataFrame.
 
     Notation:
@@ -322,17 +264,17 @@
     return dst_SE3_src
 
 
-def annotations_to_id_cuboid_map(annotations: Annotations) -> Dict[str, Cuboid]:
+def cuboids_to_id_cuboid_map(cuboids: Cuboids) -> Dict[str, Cuboid]:
     """Create a mapping between track UUIDs and cuboids.
 
     Args:
-        annotations: the annotations to transform into cuboids
+        cuboids: the cuboids to transform into a mapping
 
     Returns:
         A dict with the UUIDs as keys and the coresponding cuboids as values.
     """
-    ids = annotations.dataframe.track_uuid.to_numpy()
-    annotations_df_with_ts = annotations.dataframe.assign(timestamp_ns=None)
+    ids = cuboids.track_uuids
+    annotations_df_with_ts = cuboids._frame.assign(timestamp_ns=None)
     cuboid_list = CuboidList.from_dataframe(annotations_df_with_ts)
 
     cuboids_and_ids = dict(zip(ids, cuboid_list.cuboids))
