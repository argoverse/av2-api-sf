"""Pytorch detection dataloader utilities."""

from __future__ import annotations

from dataclasses import dataclass
from enum import Enum, unique
<<<<<<< HEAD
from functools import cached_property
from typing import Final, Optional, Tuple, List, Dict
from av2.map.map_api import ArgoverseStaticMap
from av2.utils.typing import NDArrayByte, NDArrayFloat, NDArrayBool
=======
from typing import Final, List, Optional, Tuple
>>>>>>> c37f2f4a

import fsspec.asyn
import numpy as np
import pandas as pd
import torch
from kornia.geometry.liegroup import Se3, So3
from kornia.geometry.quaternion import Quaternion
from torch import Tensor

import av2._r as rust
<<<<<<< HEAD
from av2.geometry.geometry import mat_to_xyz, quat_to_mat
from av2.geometry.se3 import SE3
from av2.utils.typing import NDArrayFloat
from av2.structures.cuboid import CuboidList, Cuboid


CATEGORY_MAP = {
    "ANIMAL": 0,
    "ARTICULATED_BUS": 1,
    "BICYCLE": 2,
    "BICYCLIST": 3,
    "BOLLARD": 4,
    "BOX_TRUCK": 5,
    "BUS": 6,
    "CONSTRUCTION_BARREL": 7,
    "CONSTRUCTION_CONE": 8,
    "DOG": 9,
    "LARGE_VEHICLE": 10,
    "MESSAGE_BOARD_TRAILER": 11,
    "MOBILE_PEDESTRIAN_CROSSING_SIGN": 12,
    "MOTORCYCLE": 13,
    "MOTORCYCLIST": 14,
    "OFFICIAL_SIGNALER": 15,
    "PEDESTRIAN": 16,
    "RAILED_VEHICLE": 17,
    "REGULAR_VEHICLE": 18,
    "SCHOOL_BUS": 19,
    "SIGN": 20,
    "STOP_SIGN": 21,
    "STROLLER": 22,
    "TRAFFIC_LIGHT_TRAILER": 23,
    "TRUCK": 24,
    "TRUCK_CAB": 25,
    "VEHICULAR_TRAILER": 26,
    "WHEELCHAIR": 27,
    "WHEELED_DEVICE": 28,
    "WHEELED_RIDER": 29,
}


MAX_STR_LEN: Final[int] = 32
=======
>>>>>>> c37f2f4a

DEFAULT_ANNOTATIONS_TENSOR_FIELDS: Final = (
    "tx_m",
    "ty_m",
    "tz_m",
    "length_m",
    "width_m",
    "height_m",
    "qw",
    "qx",
    "qy",
    "qz",
)
DEFAULT_LIDAR_TENSOR_FIELDS: Final = ("x", "y", "z", "intensity")
QUAT_WXYZ_FIELDS: Final = ("qw", "qx", "qy", "qz")
TRANSLATION_FIELDS: Final = ("tx_m", "ty_m", "tz_m")


@unique
class OrientationMode(str, Enum):
    """Orientation (pose) modes for the ground truth annotations."""

    QUATERNION_WXYZ = "QUATERNION_WXYZ"
    YAW = "YAW"


@dataclass(frozen=True)
class Annotations:
    """Dataclass for ground truth annotations.

    Args:
        dataframe: Dataframe containing the annotations and their attributes.
    """

    dataframe: pd.DataFrame

    @property
    def category_names(self) -> List[str]:
        """Return the category names."""
        category_names: List[str] = self.dataframe["category"].to_list()
        return category_names

    @property
    def track_uuids(self) -> List[str]:
        """Return the unique track identifiers."""
        category_names: List[str] = self.dataframe["track_uuid"].to_list()
        return category_names

    def as_tensor(
        self,
        field_ordering: Tuple[str, ...] = DEFAULT_ANNOTATIONS_TENSOR_FIELDS,
        dtype: torch.dtype = torch.float32,
    ) -> Tensor:
        """Return the annotations as a tensor.

        Args:
            field_ordering: Feature ordering for the tensor.
            dtype: Target datatype for casting.

        Returns:
            (N,K) tensor where N is the number of annotations and K
                is the number of annotation fields.
        """
        dataframe_npy = self.dataframe.loc[:, list(field_ordering)].to_numpy()
        return torch.as_tensor(dataframe_npy, dtype=dtype)


@dataclass(frozen=True)
<<<<<<< HEAD
class Lidar:
    """Dataclass for lidar sweeps.

    Args:
        dataframe: Dataframe containing the lidar and its attributes.
    """

    dataframe: pd.DataFrame

    def as_tensor(
        self, field_ordering: Tuple[str, ...] = DEFAULT_LIDAR_TENSOR_FIELDS, dtype: torch.dtype = torch.float32
    ) -> Tensor:
        """Return the lidar sweep as a tensor.

        Args:
            field_ordering: Feature ordering for the tensor.
            dtype: Target datatype for casting.

        Returns:
            (N,K) tensor where N is the number of lidar points and K
                is the number of features.
        """
        dataframe_npy = self.dataframe.loc[:, list(field_ordering)].to_numpy()
        return torch.as_tensor(dataframe_npy, dtype=dtype)


@dataclass(frozen=True)
=======
>>>>>>> c37f2f4a
class Sweep:
    """Stores the annotations and lidar for one sweep.

    Notation:
        N: Number of lidar points.

    Args:
<<<<<<< HEAD
        annotations: Object containing annotation parameters.
        lidar: Object containing lidar parameters.
        sweep_uuid:
=======
        annotations: Annotations parameterization.
        city_SE3_ego: Rigid transformation describing the city pose of the ego-vehicle.
        lidar_xyzi: (N,4) Tensor of lidar points containing (x,y,z) in meters and intensity (i).
        sweep_uuid: Log id and nanosecond timestamp (unique identifier).
>>>>>>> c37f2f4a
    """

    annotations: Optional[Annotations]
    city_SE3_ego: Se3
    lidar_xyzi: Tensor
    sweep_uuid: Tuple[str, int]
    is_ground: Optional[NDArrayBool] = None

    @classmethod
<<<<<<< HEAD
    def from_rust(cls, sweep: rust.Sweep, avm: Optional[ArgoverseStaticMap]) -> Sweep:
        """Create a Sweep object from its rust counterpart, also loads ground annotations if the map is provided."""
        if sweep.annotations is not None:
            annotations = Annotations(dataframe=sweep.annotations.to_pandas())
        else:
            annotations = None

        city_pose = Pose(dataframe=sweep.city_pose.to_pandas())
        if avm is not None:
            pcl_ego = sweep.lidar[["x", "y", "z"]].to_numpy()
            pcl_city_1 = city_pose.SE3().transform_point_cloud(pcl_ego)
            is_ground = avm.get_ground_points_boolean(pcl_city_1).astype(bool)
        else:
            is_ground = None

        lidar = Lidar(dataframe=sweep.lidar.to_pandas())
        return cls(
            annotations=annotations, city_pose=city_pose, lidar=lidar, sweep_uuid=sweep.sweep_uuid, is_ground=is_ground
        )
=======
    def from_rust(cls, sweep: rust.Sweep) -> Sweep:
        """Build a sweep from the Rust backend."""
        annotations = Annotations(dataframe=sweep.annotations.to_pandas())
        city_SE3_ego = frame_to_SE3(frame=sweep.city_pose.to_pandas())
        lidar_xyzi = frame_to_tensor(sweep.lidar.to_pandas())
>>>>>>> c37f2f4a

        return cls(
            annotations=annotations, city_SE3_ego=city_SE3_ego, lidar_xyzi=lidar_xyzi, sweep_uuid=sweep.sweep_uuid
        )

<<<<<<< HEAD
@dataclass(frozen=True)
class Pose:
    """Stores the annotations and lidar for one sweep."""
=======
>>>>>>> c37f2f4a

def frame_to_tensor(frame: pd.DataFrame) -> Tensor:
    """Build lidar `torch` tensor from `pandas` dataframe.

    Notation:
        N: Number of lidar points.
        K: Number of lidar attributes.

    Args:
        frame: (N,K) Pandas DataFrame containing lidar fields.

    Returns:
        (N,4) Tensor of (x,y,z) in meters and intensity (i).
    """
    lidar_npy = frame.loc[:, list(DEFAULT_LIDAR_TENSOR_FIELDS)].to_numpy().astype(np.float32)
    return torch.as_tensor(lidar_npy)


<<<<<<< HEAD
    @cached_property
    def Rt(self) -> Tuple[Tensor, Tensor]:
        """Convert pose to a rotation matrix and translation."""
        quat_wxyz: NDArrayFloat = self.dataframe[list(QUAT_WXYZ_FIELDS)].to_numpy()
        translation: NDArrayFloat = self.dataframe[list(TRANSLATION_FIELDS)].to_numpy()

        rotation = quat_to_mat(quat_wxyz)
        return torch.as_tensor(rotation, dtype=torch.float32), torch.as_tensor(translation, dtype=torch.float32)

    def SE3(self) -> SE3:
        """Convert pose to SE3."""
        R, t = self.Rt
        return SE3(rotation=R[0].numpy(), translation=t[0].numpy())


@dataclass(frozen=True)
class Flow:
    """Models scene flow pseudolabels for a LiDARSweep.

       Scene Flow pseudolabels come from the relative motion of all tracked objects
       between two sweeps.


    Args:
        flow: (N,3) Motion vectors (x,y,z) in meters.
        valid: (N,1) 1 if the flow was succesfuly estimated for that point 0 otherwise
        classes: (N,1) the semantic object class of each point (0 is background)
        ego_motion: SE3 the motion of the vehicle between the two sweeps
    """

    flow: Optional[NDArrayFloat]
    valid: Optional[NDArrayBool]
    classes: Optional[NDArrayByte]
    dynamic: Optional[NDArrayBool]
    ego_motion: SE3

    def __len__(self) -> int:
        """Return the number of LiDAR returns in the aggregated sweep."""
        return int(self.flow.shape[0]) if self.flow is not None else 0

    @classmethod
    def from_sweep_pair(cls, sweeps: Tuple[Sweep, Sweep]) -> Flow:
        """Create flow object from a pair of Sweeps."""
        poses = [sweep.city_pose.SE3() for sweep in sweeps]
        ego1_SE3_ego0 = poses[1].inverse().compose(poses[0])
        if sweeps[0].annotations is None or sweeps[1].annotations is None:
            return cls(flow=None, valid=None, classes=None, dynamic=None, ego_motion=ego1_SE3_ego0)
        else:
            annotations: List[Annotations] = [sweeps[0].annotations, sweeps[1].annotations]

        cuboids = [annotations_to_id_cudboid_map(anno) for anno in annotations]
        pcs = [sweep.lidar.dataframe[["x", "y", "z"]].to_numpy() for sweep in sweeps]

        # Convert to float32s
        ego1_SE3_ego0.rotation = ego1_SE3_ego0.rotation.astype(np.float32)
        ego1_SE3_ego0.translation = ego1_SE3_ego0.translation.astype(np.float32)

        rigid_flow = (ego1_SE3_ego0.transform_point_cloud(pcs[0]) - pcs[0]).astype(np.float32)
        flow = rigid_flow.copy()

        valid = np.ones(len(pcs[0]), dtype=bool)
        classes = np.zeros(len(pcs[0]), dtype=np.uint8)

        for id in cuboids[0]:
            c0 = cuboids[0][id]
            c0.length_m += 0.2  # the bounding boxes are a little too tight and some points are missed
            c0.width_m += 0.2
            obj_pts, obj_mask = c0.compute_interior_points(pcs[0])
            classes[obj_mask] = CATEGORY_MAP[str(c0.category)] + 1

            if id in cuboids[1]:
                c1 = cuboids[1][id]
                c1_SE3_c0 = c1.dst_SE3_object.compose(c0.dst_SE3_object.inverse())
                obj_flow = c1_SE3_c0.transform_point_cloud(obj_pts) - obj_pts
                flow[obj_mask] = obj_flow.astype(np.float32)
            else:
                valid[obj_mask] = 0

        dynamic = np.linalg.norm((flow - rigid_flow), axis=-1) >= 0.05

        return cls(flow=flow, valid=valid, classes=classes, dynamic=dynamic, ego_motion=ego1_SE3_ego0)


def prevent_fsspec_deadlock() -> None:
    """Reset the fsspec global lock to prevent deadlocking in forked processes."""
    fsspec.asyn.reset_lock()


def query_pose(poses: pd.DataFrame, timestamp_ns: int) -> SE3:
    """Query the SE(3) transformation as the provided timestamp in nanoseconds.

    Args:
        poses: DataFrame of quaternion and translation components.
        timestamp_ns: Timestamp of interest in nanoseconds.

    Returns:
        SE(3) at timestamp_ns.
    """
    mask = poses.loc[:, "timestamp_ns"] == timestamp_ns
    pose = poses.loc[mask, ["qw", "qx", "qy", "qz", "tx_m", "ty_m", "tz_m"]]
    pose_npy: NDArrayFloat = pose.to_numpy().squeeze()
    quat = pose_npy[:4]
    translation = pose_npy[4:]
    return SE3(
        rotation=quat_to_mat(quat),
        translation=translation,
    )


def compute_interior_points_mask(xyz_m: Tensor, cuboid_vertices: Tensor) -> Tensor:
    r"""Compute the interior points within a set of _axis-aligned_ cuboids.

    Reference:
        https://math.stackexchange.com/questions/1472049/check-if-a-point-is-inside-a-rectangular-shaped-area-3d
            5------4
            |\\    |\\
            | \\   | \\
            6--\\--7  \\
            \\  \\  \\ \\
        l    \\  1-------0    h
         e    \\ ||   \\ ||   e
          n    \\||    \\||   i
           g    \\2------3    g
            t      width.     h
             h.               t.

    Args:
        xyz_m: (N,3) Points in Cartesian space.
        cuboid_vertices: (K,8,3) Vertices of the cuboids.

    Returns:
        (N,) A tensor of boolean flags indicating whether the points
            are interior to the cuboid.
    """
    vertices = cuboid_vertices[:, [6, 3, 1]]
    uvw = cuboid_vertices[:, 2:3] - vertices
    reference_vertex = cuboid_vertices[:, 2:3]

    dot_uvw_reference = uvw @ reference_vertex.transpose(1, 2)
    dot_uvw_vertices = torch.diagonal(uvw @ vertices.transpose(1, 2), 0, 2)[..., None]
    dot_uvw_points = uvw @ xyz_m.T

    constraint_a = torch.logical_and(dot_uvw_reference <= dot_uvw_points, dot_uvw_points <= dot_uvw_vertices)
    constraint_b = torch.logical_and(dot_uvw_reference >= dot_uvw_points, dot_uvw_points >= dot_uvw_vertices)
    is_interior: Tensor = torch.logical_or(constraint_a, constraint_b).all(dim=1)
    return is_interior


def annotations_to_id_cudboid_map(annotations: Annotations) -> Dict[str, Cuboid]:
    """Create a mapping between track UUIDs and cuboids.

    Args:
        annotations: the annotations to transform into cuboids

    Returns:
        A dict with the UUIDs as keys and the coresponding cuboids as values.
    """
    ids = annotations.dataframe.track_uuid.to_numpy()
    annotations_df_with_ts = annotations.dataframe.assign(timestamp_ns=None)
    cuboid_list = CuboidList.from_dataframe(annotations_df_with_ts)

    cuboids_and_ids = dict(zip(ids, cuboid_list.cuboids))
    return cuboids_and_ids
=======
def frame_to_SE3(frame: pd.DataFrame) -> Se3:
    """Build SE(3) object from `pandas` DataFrame.

    Notation:
        N: Number of rigid transformations.

    Args:
        frame: (N,4) Pandas DataFrame containing quaternion coefficients.

    Returns:
        Kornia Se3 object representing a (N,4,4) tensor of homogeneous transformations.
    """
    quaternion_npy = frame.loc[0, list(QUAT_WXYZ_FIELDS)].to_numpy().astype(float)
    quat_wxyz = Quaternion(torch.as_tensor(quaternion_npy, dtype=torch.float32))
    rotation = So3(quat_wxyz)

    translation_npy = frame.loc[0, list(TRANSLATION_FIELDS)].to_numpy().astype(np.float32)
    translation = torch.as_tensor(translation_npy, dtype=torch.float32)
    dst_SE3_src = Se3(rotation[None], translation[None])
    return dst_SE3_src
>>>>>>> c37f2f4a
<|MERGE_RESOLUTION|>--- conflicted
+++ resolved
@@ -4,14 +4,10 @@
 
 from dataclasses import dataclass
 from enum import Enum, unique
-<<<<<<< HEAD
 from functools import cached_property
 from typing import Final, Optional, Tuple, List, Dict
 from av2.map.map_api import ArgoverseStaticMap
 from av2.utils.typing import NDArrayByte, NDArrayFloat, NDArrayBool
-=======
-from typing import Final, List, Optional, Tuple
->>>>>>> c37f2f4a
 
 import fsspec.asyn
 import numpy as np
@@ -19,10 +15,10 @@
 import torch
 from kornia.geometry.liegroup import Se3, So3
 from kornia.geometry.quaternion import Quaternion
-from torch import Tensor
+from kornia.geometry.conversions import convert_points_to_homogeneous, convert_points_from_homogeneous
+from torch import Tensor, FloatTensor, ByteTensor, BoolTensor
 
 import av2._r as rust
-<<<<<<< HEAD
 from av2.geometry.geometry import mat_to_xyz, quat_to_mat
 from av2.geometry.se3 import SE3
 from av2.utils.typing import NDArrayFloat
@@ -64,8 +60,6 @@
 
 
 MAX_STR_LEN: Final[int] = 32
-=======
->>>>>>> c37f2f4a
 
 DEFAULT_ANNOTATIONS_TENSOR_FIELDS: Final = (
     "tx_m",
@@ -134,36 +128,6 @@
 
 
 @dataclass(frozen=True)
-<<<<<<< HEAD
-class Lidar:
-    """Dataclass for lidar sweeps.
-
-    Args:
-        dataframe: Dataframe containing the lidar and its attributes.
-    """
-
-    dataframe: pd.DataFrame
-
-    def as_tensor(
-        self, field_ordering: Tuple[str, ...] = DEFAULT_LIDAR_TENSOR_FIELDS, dtype: torch.dtype = torch.float32
-    ) -> Tensor:
-        """Return the lidar sweep as a tensor.
-
-        Args:
-            field_ordering: Feature ordering for the tensor.
-            dtype: Target datatype for casting.
-
-        Returns:
-            (N,K) tensor where N is the number of lidar points and K
-                is the number of features.
-        """
-        dataframe_npy = self.dataframe.loc[:, list(field_ordering)].to_numpy()
-        return torch.as_tensor(dataframe_npy, dtype=dtype)
-
-
-@dataclass(frozen=True)
-=======
->>>>>>> c37f2f4a
 class Sweep:
     """Stores the annotations and lidar for one sweep.
 
@@ -171,63 +135,44 @@
         N: Number of lidar points.
 
     Args:
-<<<<<<< HEAD
-        annotations: Object containing annotation parameters.
-        lidar: Object containing lidar parameters.
-        sweep_uuid:
-=======
         annotations: Annotations parameterization.
         city_SE3_ego: Rigid transformation describing the city pose of the ego-vehicle.
         lidar_xyzi: (N,4) Tensor of lidar points containing (x,y,z) in meters and intensity (i).
         sweep_uuid: Log id and nanosecond timestamp (unique identifier).
->>>>>>> c37f2f4a
+        is_ground: Tensor of boolean values indicatind which points belong to the ground
     """
 
     annotations: Optional[Annotations]
     city_SE3_ego: Se3
     lidar_xyzi: Tensor
     sweep_uuid: Tuple[str, int]
-    is_ground: Optional[NDArrayBool] = None
+    is_ground: Optional[Tensor] = None
 
     @classmethod
-<<<<<<< HEAD
-    def from_rust(cls, sweep: rust.Sweep, avm: Optional[ArgoverseStaticMap]) -> Sweep:
-        """Create a Sweep object from its rust counterpart, also loads ground annotations if the map is provided."""
+    def from_rust(cls, sweep: rust.Sweep, avm: Optional[ArgoverseStaticMap] = None) -> Sweep:
+        """Build a sweep from the Rust backend."""
         if sweep.annotations is not None:
             annotations = Annotations(dataframe=sweep.annotations.to_pandas())
         else:
             annotations = None
-
-        city_pose = Pose(dataframe=sweep.city_pose.to_pandas())
+        city_SE3_ego = frame_to_SE3(frame=sweep.city_pose.to_pandas())
+        lidar_xyzi = frame_to_tensor(sweep.lidar.to_pandas())
+
         if avm is not None:
-            pcl_ego = sweep.lidar[["x", "y", "z"]].to_numpy()
-            pcl_city_1 = city_pose.SE3().transform_point_cloud(pcl_ego)
-            is_ground = avm.get_ground_points_boolean(pcl_city_1).astype(bool)
+            pcl_ego = lidar_xyzi[:, :3]
+            pcl_city_1 = apply_se3(city_SE3_ego, pcl_ego)
+            is_ground = torch.from_numpy(avm.get_ground_points_boolean(pcl_city_1.numpy()).astype(bool))
         else:
             is_ground = None
 
-        lidar = Lidar(dataframe=sweep.lidar.to_pandas())
         return cls(
-            annotations=annotations, city_pose=city_pose, lidar=lidar, sweep_uuid=sweep.sweep_uuid, is_ground=is_ground
+            annotations=annotations,
+            city_SE3_ego=city_SE3_ego,
+            lidar_xyzi=lidar_xyzi,
+            sweep_uuid=sweep.sweep_uuid,
+            is_ground=is_ground,
         )
-=======
-    def from_rust(cls, sweep: rust.Sweep) -> Sweep:
-        """Build a sweep from the Rust backend."""
-        annotations = Annotations(dataframe=sweep.annotations.to_pandas())
-        city_SE3_ego = frame_to_SE3(frame=sweep.city_pose.to_pandas())
-        lidar_xyzi = frame_to_tensor(sweep.lidar.to_pandas())
->>>>>>> c37f2f4a
-
-        return cls(
-            annotations=annotations, city_SE3_ego=city_SE3_ego, lidar_xyzi=lidar_xyzi, sweep_uuid=sweep.sweep_uuid
-        )
-
-<<<<<<< HEAD
-@dataclass(frozen=True)
-class Pose:
-    """Stores the annotations and lidar for one sweep."""
-=======
->>>>>>> c37f2f4a
+
 
 def frame_to_tensor(frame: pd.DataFrame) -> Tensor:
     """Build lidar `torch` tensor from `pandas` dataframe.
@@ -244,22 +189,6 @@
     """
     lidar_npy = frame.loc[:, list(DEFAULT_LIDAR_TENSOR_FIELDS)].to_numpy().astype(np.float32)
     return torch.as_tensor(lidar_npy)
-
-
-<<<<<<< HEAD
-    @cached_property
-    def Rt(self) -> Tuple[Tensor, Tensor]:
-        """Convert pose to a rotation matrix and translation."""
-        quat_wxyz: NDArrayFloat = self.dataframe[list(QUAT_WXYZ_FIELDS)].to_numpy()
-        translation: NDArrayFloat = self.dataframe[list(TRANSLATION_FIELDS)].to_numpy()
-
-        rotation = quat_to_mat(quat_wxyz)
-        return torch.as_tensor(rotation, dtype=torch.float32), torch.as_tensor(translation, dtype=torch.float32)
-
-    def SE3(self) -> SE3:
-        """Convert pose to SE3."""
-        R, t = self.Rt
-        return SE3(rotation=R[0].numpy(), translation=t[0].numpy())
 
 
 @dataclass(frozen=True)
@@ -277,11 +206,10 @@
         ego_motion: SE3 the motion of the vehicle between the two sweeps
     """
 
-    flow: Optional[NDArrayFloat]
-    valid: Optional[NDArrayBool]
-    classes: Optional[NDArrayByte]
-    dynamic: Optional[NDArrayBool]
-    ego_motion: SE3
+    flow: FloatTensor
+    valid: BoolTensor
+    classes: ByteTensor
+    dynamic: BoolTensor
 
     def __len__(self) -> int:
         """Return the number of LiDAR returns in the aggregated sweep."""
@@ -290,127 +218,47 @@
     @classmethod
     def from_sweep_pair(cls, sweeps: Tuple[Sweep, Sweep]) -> Flow:
         """Create flow object from a pair of Sweeps."""
-        poses = [sweep.city_pose.SE3() for sweep in sweeps]
-        ego1_SE3_ego0 = poses[1].inverse().compose(poses[0])
+        poses = [sweep.city_SE3_ego for sweep in sweeps]
+        ego1_SE3_ego0 = poses[1].inverse() * poses[0]
         if sweeps[0].annotations is None or sweeps[1].annotations is None:
-            return cls(flow=None, valid=None, classes=None, dynamic=None, ego_motion=ego1_SE3_ego0)
+            raise ValueError("Can only create flow from sweeps with annotations")
         else:
             annotations: List[Annotations] = [sweeps[0].annotations, sweeps[1].annotations]
 
         cuboids = [annotations_to_id_cudboid_map(anno) for anno in annotations]
-        pcs = [sweep.lidar.dataframe[["x", "y", "z"]].to_numpy() for sweep in sweeps]
-
-        # Convert to float32s
-        ego1_SE3_ego0.rotation = ego1_SE3_ego0.rotation.astype(np.float32)
-        ego1_SE3_ego0.translation = ego1_SE3_ego0.translation.astype(np.float32)
-
-        rigid_flow = (ego1_SE3_ego0.transform_point_cloud(pcs[0]) - pcs[0]).astype(np.float32)
-        flow = rigid_flow.copy()
-
-        valid = np.ones(len(pcs[0]), dtype=bool)
-        classes = np.zeros(len(pcs[0]), dtype=np.uint8)
+        pcs = [sweep.lidar_xyzi[:, :3] for sweep in sweeps]
+
+        rigid_flow = (apply_se3(ego1_SE3_ego0, pcs[0]) - pcs[0]).float()
+        flow = rigid_flow.clone()
+
+        valid = torch.ones(len(pcs[0]), dtype=torch.bool)
+        classes = torch.zeros(len(pcs[0]), dtype=torch.uint8)
 
         for id in cuboids[0]:
             c0 = cuboids[0][id]
             c0.length_m += 0.2  # the bounding boxes are a little too tight and some points are missed
             c0.width_m += 0.2
-            obj_pts, obj_mask = c0.compute_interior_points(pcs[0])
+            obj_pts, obj_mask = [torch.from_numpy(arr) for arr in c0.compute_interior_points(pcs[0].numpy())]
             classes[obj_mask] = CATEGORY_MAP[str(c0.category)] + 1
 
             if id in cuboids[1]:
                 c1 = cuboids[1][id]
                 c1_SE3_c0 = c1.dst_SE3_object.compose(c0.dst_SE3_object.inverse())
-                obj_flow = c1_SE3_c0.transform_point_cloud(obj_pts) - obj_pts
-                flow[obj_mask] = obj_flow.astype(np.float32)
+                obj_flow = torch.from_numpy(c1_SE3_c0.transform_point_cloud(obj_pts.numpy())) - obj_pts
+                flow[obj_mask] = obj_flow.float()
             else:
                 valid[obj_mask] = 0
 
-        dynamic = np.linalg.norm((flow - rigid_flow), axis=-1) >= 0.05
-
-        return cls(flow=flow, valid=valid, classes=classes, dynamic=dynamic, ego_motion=ego1_SE3_ego0)
-
-
-def prevent_fsspec_deadlock() -> None:
-    """Reset the fsspec global lock to prevent deadlocking in forked processes."""
-    fsspec.asyn.reset_lock()
-
-
-def query_pose(poses: pd.DataFrame, timestamp_ns: int) -> SE3:
-    """Query the SE(3) transformation as the provided timestamp in nanoseconds.
-
-    Args:
-        poses: DataFrame of quaternion and translation components.
-        timestamp_ns: Timestamp of interest in nanoseconds.
-
-    Returns:
-        SE(3) at timestamp_ns.
-    """
-    mask = poses.loc[:, "timestamp_ns"] == timestamp_ns
-    pose = poses.loc[mask, ["qw", "qx", "qy", "qz", "tx_m", "ty_m", "tz_m"]]
-    pose_npy: NDArrayFloat = pose.to_numpy().squeeze()
-    quat = pose_npy[:4]
-    translation = pose_npy[4:]
-    return SE3(
-        rotation=quat_to_mat(quat),
-        translation=translation,
-    )
-
-
-def compute_interior_points_mask(xyz_m: Tensor, cuboid_vertices: Tensor) -> Tensor:
-    r"""Compute the interior points within a set of _axis-aligned_ cuboids.
-
-    Reference:
-        https://math.stackexchange.com/questions/1472049/check-if-a-point-is-inside-a-rectangular-shaped-area-3d
-            5------4
-            |\\    |\\
-            | \\   | \\
-            6--\\--7  \\
-            \\  \\  \\ \\
-        l    \\  1-------0    h
-         e    \\ ||   \\ ||   e
-          n    \\||    \\||   i
-           g    \\2------3    g
-            t      width.     h
-             h.               t.
-
-    Args:
-        xyz_m: (N,3) Points in Cartesian space.
-        cuboid_vertices: (K,8,3) Vertices of the cuboids.
-
-    Returns:
-        (N,) A tensor of boolean flags indicating whether the points
-            are interior to the cuboid.
-    """
-    vertices = cuboid_vertices[:, [6, 3, 1]]
-    uvw = cuboid_vertices[:, 2:3] - vertices
-    reference_vertex = cuboid_vertices[:, 2:3]
-
-    dot_uvw_reference = uvw @ reference_vertex.transpose(1, 2)
-    dot_uvw_vertices = torch.diagonal(uvw @ vertices.transpose(1, 2), 0, 2)[..., None]
-    dot_uvw_points = uvw @ xyz_m.T
-
-    constraint_a = torch.logical_and(dot_uvw_reference <= dot_uvw_points, dot_uvw_points <= dot_uvw_vertices)
-    constraint_b = torch.logical_and(dot_uvw_reference >= dot_uvw_points, dot_uvw_points >= dot_uvw_vertices)
-    is_interior: Tensor = torch.logical_or(constraint_a, constraint_b).all(dim=1)
-    return is_interior
-
-
-def annotations_to_id_cudboid_map(annotations: Annotations) -> Dict[str, Cuboid]:
-    """Create a mapping between track UUIDs and cuboids.
-
-    Args:
-        annotations: the annotations to transform into cuboids
-
-    Returns:
-        A dict with the UUIDs as keys and the coresponding cuboids as values.
-    """
-    ids = annotations.dataframe.track_uuid.to_numpy()
-    annotations_df_with_ts = annotations.dataframe.assign(timestamp_ns=None)
-    cuboid_list = CuboidList.from_dataframe(annotations_df_with_ts)
-
-    cuboids_and_ids = dict(zip(ids, cuboid_list.cuboids))
-    return cuboids_and_ids
-=======
+        dynamic = ((flow - rigid_flow) ** 2).sum(-1).sqrt() >= 0.05
+
+        return cls(
+            flow=torch.FloatTensor(flow),
+            valid=torch.BoolTensor(valid),
+            classes=torch.ByteTensor(classes),
+            dynamic=torch.BoolTensor(dynamic),
+        )
+
+
 def frame_to_SE3(frame: pd.DataFrame) -> Se3:
     """Build SE(3) object from `pandas` DataFrame.
 
@@ -431,4 +279,25 @@
     translation = torch.as_tensor(translation_npy, dtype=torch.float32)
     dst_SE3_src = Se3(rotation[None], translation[None])
     return dst_SE3_src
->>>>>>> c37f2f4a
+
+
+def annotations_to_id_cudboid_map(annotations: Annotations) -> Dict[str, Cuboid]:
+    """Create a mapping between track UUIDs and cuboids.
+
+    Args:
+        annotations: the annotations to transform into cuboids
+
+    Returns:
+        A dict with the UUIDs as keys and the coresponding cuboids as values.
+    """
+    ids = annotations.dataframe.track_uuid.to_numpy()
+    annotations_df_with_ts = annotations.dataframe.assign(timestamp_ns=None)
+    cuboid_list = CuboidList.from_dataframe(annotations_df_with_ts)
+
+    cuboids_and_ids = dict(zip(ids, cuboid_list.cuboids))
+    return cuboids_and_ids
+
+
+def apply_se3(se3: Se3, pts: Tensor) -> Tensor:
+    """Apply an Se3 transformation to a tensor of points (N x 3)."""
+    return convert_points_from_homogeneous(convert_points_to_homogeneous(pts) @ se3.matrix().T)