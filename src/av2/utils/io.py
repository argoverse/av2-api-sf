# <Copyright 2022, Argo AI, LLC. Released under the MIT license.>

"""Helper functions for deserializing AV2 data."""

import json
from pathlib import Path
from typing import Any, Dict, List, Optional, Tuple, Union

import cv2
import numpy as np
import pandas as pd
from pyarrow import feather
from upath import UPath

import av2.geometry.geometry as geometry_utils
from av2.geometry.se3 import SE3
from av2.utils.typing import NDArrayByte, NDArrayFloat, PathType

# Mapping from egovehicle time in nanoseconds to egovehicle pose.
TimestampedCitySE3EgoPoses = Dict[int, SE3]

# Mapping from sensor name to sensor pose.
SensorPosesMapping = Dict[str, SE3]


<<<<<<< HEAD
def read_feather(path: PathType, columns: Optional[Tuple[str, ...]] = None) -> pd.DataFrame:
=======
def read_feather(path: Union[Path, UPath], columns: Optional[Tuple[str, ...]] = None) -> pd.DataFrame:
>>>>>>> 05b7b661
    """Read Apache Feather data from a .feather file.

    AV2 uses .feather to serialize much of its data. This function handles the deserialization
    process and returns a `pandas` DataFrame with rows corresponding to the records and the
    columns corresponding to the record attributes.

    Args:
        path: Source data file (e.g., 'lidar.feather', 'calibration.feather', etc.)
        columns: Tuple of columns to load for the given record. Defaults to None.

    Returns:
        (N,len(columns)) Apache Feather data represented as a `pandas` DataFrame.
    """
<<<<<<< HEAD
    with path.open("rb") as file_handle:
        dataframe: pd.DataFrame = feather.read_feather(file_handle, columns=columns, memory_map=True)
    return dataframe
=======
    with path.open("rb") as f:
        data: pd.DataFrame = feather.read_feather(f, columns=columns)
    return data
>>>>>>> 05b7b661


def read_lidar_sweep(fpath: Path, attrib_spec: str = "xyz") -> NDArrayFloat:
    """Load a point cloud file from a filepath.

    Args:
        fpath: path to a .feather file
        attrib_spec: string of C characters, each char representing a desired point attribute
            x -> point x-coord
            y -> point y-coord
            z -> point z-coord

        The following attributes are not loaded:
            intensity -> point intensity/reflectance
            laser_number -> laser number of laser from which point was returned
            offset_ns -> nanosecond timestamp offset per point, from sweep timestamp.

    Returns:
        Array of shape (N, C). If attrib_str is invalid, `None` will be returned

    Raises:
        ValueError: If any element of `attrib_spec` is not in (x, y, z, intensity, laser_number, offset_ns).
    """
    possible_attributes = ["x", "y", "z"]
    if not all([a in possible_attributes for a in attrib_spec]):
        raise ValueError("Attributes must be in (x, y, z, intensity, laser_number, offset_ns).")

    sweep_df = read_feather(fpath)

    # return only the requested point attributes
    sweep: NDArrayFloat = sweep_df[list(attrib_spec)].to_numpy().astype(np.float64)
    return sweep


def read_ego_SE3_sensor(log_dir: Path) -> SensorPosesMapping:
    """Read the sensor poses for the given log.

    The sensor pose defines an SE3 transformation from the sensor reference frame to the egovehicle reference frame.
    Mathematically we define this transformation as: $$ego_SE3_sensor$$.

    In other words, when this transformation is applied to a set of points in the sensor reference frame, they
    will be transformed to the egovehicle reference frame.

    Example (1).
        points_ego = ego_SE3_sensor(points_sensor) apply the SE3 transformation to points in the sensor reference frame.

    Example (2).
        sensor_SE3_ego = ego_SE3_sensor^{-1} take the inverse of the SE3 transformation.
        points_sensor = sensor_SE3_ego(points_ego) apply the SE3 transformation to points in the ego reference frame.

    Extrinsics:
        sensor_name: Name of the sensor.
        qw: scalar component of a quaternion.
        qx: X-axis coefficient of a quaternion.
        qy: Y-axis coefficient of a quaternion.
        qz: Z-axis coefficient of a quaternion.
        tx_m: X-axis translation component.
        ty_m: Y-axis translation component.
        tz_m: Z-axis translation component.

    Args:
        log_dir: Path to the log directory.

    Returns:
        Mapping from sensor name to sensor pose.
    """
    ego_SE3_sensor_path = Path(log_dir, "calibration", "egovehicle_SE3_sensor.feather")
    ego_SE3_sensor = read_feather(ego_SE3_sensor_path)
    rotations = geometry_utils.quat_to_mat(ego_SE3_sensor.loc[:, ["qw", "qx", "qy", "qz"]].to_numpy())
    translations = ego_SE3_sensor.loc[:, ["tx_m", "ty_m", "tz_m"]].to_numpy()
    sensor_names = ego_SE3_sensor.loc[:, "sensor_name"].to_numpy()

    sensor_name_to_pose: SensorPosesMapping = {
        name: SE3(rotation=rotations[i], translation=translations[i]) for i, name in enumerate(sensor_names)
    }
    return sensor_name_to_pose


def read_city_SE3_ego(log_dir: Union[Path, UPath]) -> TimestampedCitySE3EgoPoses:
    """Read the egovehicle poses in the city reference frame.

    The egovehicle city pose defines an SE3 transformation from the egovehicle reference frame to the city ref. frame.
    Mathematically we define this transformation as: $$city_SE3_ego$$.

    In other words, when this transformation is applied to a set of points in the egovehicle reference frame, they
    will be transformed to the city reference frame.

    Example (1).
        points_city = city_SE3_ego(points_ego) applying the SE3 transformation to points in the egovehicle ref. frame.

    Example (2).
        ego_SE3_city = city_SE3_ego^{-1} take the inverse of the SE3 transformation.
        points_ego = ego_SE3_city(points_city) applying the SE3 transformation to points in the city ref. frame.

    Extrinsics:
        timestamp_ns: Egovehicle nanosecond timestamp.
        qw: scalar component of a quaternion.
        qx: X-axis coefficient of a quaternion.
        qy: Y-axis coefficient of a quaternion.
        qz: Z-axis coefficient of a quaternion.
        tx_m: X-axis translation component.
        ty_m: Y-axis translation component.
        tz_m: Z-axis translation component.

    Args:
        log_dir: Path to the log directory.

    Returns:
        Mapping from egovehicle time (in nanoseconds) to egovehicle pose in the city reference frame.
    """
    city_SE3_ego_path = log_dir / "city_SE3_egovehicle.feather"
    city_SE3_ego = read_feather(city_SE3_ego_path)

    quat_wxyz = city_SE3_ego.loc[:, ["qw", "qx", "qy", "qz"]].to_numpy()
    translation_xyz_m = city_SE3_ego.loc[:, ["tx_m", "ty_m", "tz_m"]].to_numpy()
    timestamps_ns = city_SE3_ego["timestamp_ns"].to_numpy()

    rotation = geometry_utils.quat_to_mat(quat_wxyz)
    timestamp_city_SE3_ego_dict: TimestampedCitySE3EgoPoses = {
        ts: SE3(rotation=rotation[i], translation=translation_xyz_m[i]) for i, ts in enumerate(timestamps_ns)
    }
    return timestamp_city_SE3_ego_dict


def read_img(img_path: Path, channel_order: str = "RGB") -> NDArrayByte:
    """Return a RGB or BGR image array, given an image file path.

    Args:
        img_path: Source path to load the image.
        channel_order: color channel ordering for 3-channel images.

    Returns:
        (H,W,3) RGB or BGR image.

    Raises:
        ValueError: If `channel_order` isn't 'RGB' or 'BGR'.
    """
    if channel_order not in ["RGB", "BGR"]:
        raise ValueError("Unsupported channel order (must be BGR or RGB).")

    img_bgr: NDArrayByte = cv2.imread(str(img_path))
    if channel_order == "BGR":
        return img_bgr

    img_rgb: NDArrayByte = cv2.cvtColor(img_bgr, cv2.COLOR_BGR2RGB)
    return img_rgb


def write_img(img_path: Path, img: NDArrayByte, channel_order: str = "RGB") -> None:
    """Save image to disk.

    Args:
        img_path: Destination path to write the image.
        img: (H,W,3) image.
        channel_order: color channel ordering for 3-channel images.

    Raises:
        ValueError: If `channel_order` isn't 'RGB' or 'BGR'.
    """
    if channel_order not in ["RGB", "BGR"]:
        raise ValueError("Unsupported channel order (must be BGR or RGB).")

    if channel_order == "RGB":
        img = cv2.cvtColor(img, cv2.COLOR_RGB2BGR)

    cv2.imwrite(str(img_path), img)


def read_json_file(fpath: Union[Path, UPath]) -> Dict[str, Any]:
    """Load dictionary from JSON file.

    Args:
        fpath: Path to JSON file.

    Returns:
        Deserialized Python dictionary.
    """
    with fpath.open("rb") as f:
        data: Dict[str, Any] = json.load(f)
        return data


def save_json_dict(
    json_fpath: Path,
    dictionary: Union[Dict[Any, Any], List[Any]],
) -> None:
    """Save a Python dictionary to a JSON file.

    Args:
        json_fpath: Path to file to create.
        dictionary: Python dictionary to be serialized.
    """
    with open(json_fpath, "w") as f:
        json.dump(dictionary, f)


def read_all_annotations(dataset_dir: Path, split: str) -> pd.DataFrame:
    """Read all annotations for a particular split.

    Args:
        dataset_dir: Root directory to the dataset.
        split: Name of the dataset split.

    Returns:
        Dataframe which contains all of the ground truth annotations from the split.
    """
    split_dir = dataset_dir / split
    annotations_path_list = split_dir.glob("*/annotations.feather")

    annotations_list: List[pd.DataFrame] = []
    for annotations_path in annotations_path_list:
        annotations = read_feather(annotations_path)
        annotations_list.append(annotations)
    return pd.concat(annotations_list).reset_index(drop=True)<|MERGE_RESOLUTION|>--- conflicted
+++ resolved
@@ -23,11 +23,7 @@
 SensorPosesMapping = Dict[str, SE3]
 
 
-<<<<<<< HEAD
 def read_feather(path: PathType, columns: Optional[Tuple[str, ...]] = None) -> pd.DataFrame:
-=======
-def read_feather(path: Union[Path, UPath], columns: Optional[Tuple[str, ...]] = None) -> pd.DataFrame:
->>>>>>> 05b7b661
     """Read Apache Feather data from a .feather file.
 
     AV2 uses .feather to serialize much of its data. This function handles the deserialization
@@ -41,16 +37,9 @@
     Returns:
         (N,len(columns)) Apache Feather data represented as a `pandas` DataFrame.
     """
-<<<<<<< HEAD
     with path.open("rb") as file_handle:
         dataframe: pd.DataFrame = feather.read_feather(file_handle, columns=columns, memory_map=True)
     return dataframe
-=======
-    with path.open("rb") as f:
-        data: pd.DataFrame = feather.read_feather(f, columns=columns)
-    return data
->>>>>>> 05b7b661
-
 
 def read_lidar_sweep(fpath: Path, attrib_spec: str = "xyz") -> NDArrayFloat:
     """Load a point cloud file from a filepath.
